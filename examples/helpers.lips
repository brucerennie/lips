--- conflicted
+++ resolved
@@ -39,13 +39,7 @@
       (let ((parts (split "." (symbol->string expr))))
         (if (== 1 (length parts))
             expr
-<<<<<<< HEAD
-            `(. ,(string->symbol (car parts)) ,@(map (lambda (string)
-                                                       (list 'quote (string->symbol string)))
-                                                     (cdr parts)))))))
-=======
             `(. ,(string->symbol (car parts)) ,@(cdr parts))))))
->>>>>>> 48dd090c
 
 ;; ---------------------------------------------------------------------------------------
 (define (dir obj)
