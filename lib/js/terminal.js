--- conflicted
+++ resolved
@@ -18,18 +18,6 @@
             fn.__doc__ = doc;
             return fn;
         }
-<<<<<<< HEAD
-        // this is way to make term.echo not enter newline it's easier then echo without newline
-        // and it works similar in Node.js REPL
-        var out_buffer = [];
-        function flush() {
-            if (out_buffer.length) {
-                term.echo(out_buffer.join(''), { formatters: false });
-                out_buffer = [];
-            }
-        }
-=======
->>>>>>> ac51faee
         // -------------------------------------------------------------------------
         var interpreter = lips.Interpreter('demo', {
             stdout: lips.OutputPort(function() {
@@ -310,11 +298,6 @@
                     '--color': self.css('--color'),
                     '--right': right
                 }).addClass(cls.join(' '));
-<<<<<<< HEAD
-            }
-        }).on('mouseout', '.token', function() {
-            tooltip.removeClass('__doc__ top right').text('');
-=======
             }
         }).on('mouseout', '.token', function() {
             hide_tooltip();
@@ -322,7 +305,6 @@
             if ($(e.target).is('.terminal-scroller')) {
                 hide_tooltip();
             }
->>>>>>> ac51faee
         });
         function hide_tooltip() {
             tooltip.removeClass('__doc__ top right').text('');
