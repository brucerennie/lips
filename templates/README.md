--- conflicted
+++ resolved
@@ -9,7 +9,6 @@
 specification (and part on R7RS), it have extensions that make it easier to interact
 with JavaScript, it work in Browser and Node.js.
 
-<<<<<<< HEAD
 The name is recursive acronym which stands for LIPS is Pretty Simple.
 
 [Demo](https://jcubic.github.io/lips/#demo)
@@ -38,34 +37,6 @@
 * Access to internal implementation details.
 * Creating new JavaScript classes.
 * Modification of prototype of the objects.
-=======
-[Demo](https://jcubic.github.io/lips/#demo)
-
-[1.0.0 Beta demo](https://codepen.io/jcubic/full/YzqwoJd)
-
-## Features
-
-* Almost fully Compatible with R5RS and partially with R7RS,
-* Lisp macros, backquote and macroexpand,
-* Scheme Hygienic Macros with `sytnax-rules`,
-* Parser Syntax extensions and string representation (that allow to create transparent new data types),
-* Regular expression are first class objects same ans macros and environments,
-* Functions in LIPS are normal JavaScript functions,
-* You can invoke native JavaScript functions and methods from LIPS,
-* Dot notation for JavaScript object methods and properties,
-* Promises are treated as values they resolve to (so async code look like sync - like auto `async/await`),
-* Library agnostic - you can use it with any JavaScript library,
-* Almost no dependencies (only bn.js for big integers and prism-cli for Node based REPL),
-* Easy extension using JavaScript using Macros or functions,
-* Builtin pretty printer,
-* JavaScript object literals with `&(:foo 10)` (created using parser extensions),
-* Builtin help system like in Emacs Lisp,
-* Powerful introspection functions (you can access internals and modify functions while they are running),
-* You can access `__doc__` and `__code__` of any defined functions,
-* `BigInt` support, if your browser don't support them, you will need to use [bn.js](https://github.com/indutny/bn.js/),
-* Optional dynamic scope (can be used to build Emacs Lisp interpreter on top of LIPS).
-* Optional brackets support (useful when testing code from some books about Scheme).
->>>>>>> a2f655f8
 
 ## Installation
 
@@ -81,21 +52,12 @@
 yarn add @jcubic/lips
 ```
 
-<<<<<<< HEAD
-=======
-
->>>>>>> a2f655f8
 To install 1.0.0 beta version use:
 
 ```
 npm install @jcubic/lips@beta
 ```
 
-<<<<<<< HEAD
-
-
-=======
->>>>>>> a2f655f8
 then include the file in script tag, You can grab the version from unpkg.com
 
 ```
