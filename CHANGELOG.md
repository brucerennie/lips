## 0.15.1
### Bug fixes
* fix `load` function outside of Node
* return undefined from `load` function
* fix formatting of lambda expressions
* fix `symbol->string` function when called with gensym symbols
<<<<<<< HEAD
* better `-->` macro
=======
* improve `-->` and `..` macros
>>>>>>> 48dd090c
* quote `define-macro` arguments so they don't evaluated if inside expression

## 0.15.0
### Features
* new macro `..`
* formatter rules for example `cond` macro
* `tree->array` function
* `__code__` inside Macro
* `define-formatter-rule` macro for breaking S-Expressions in Formatter
### Bug fixes
* fix lips.Formatter pattern matching
* better toString and `string` functions (keep class names for internal objects in minified js file)
* fix `__code__` on lambda expressions (that also includes `(define (name . arg)`)
* evaluate of symbols and promises returned from macros

## 0.14.0
### Features
* add `unset!`, `add-special!` and `remove-special!` functions
* add `define-symbol-macro` meta macro that create parser macros (parser transformer symbol)
* rewrite `help` as macro so it works with parser macros
* `require` function for Node.js + `load` work in Node using `fs.readFile`
* stack trace in exception in lips binary
* parser accept strings as argument (no need to call tokenizer - but it also accept array of tokens)
* modules mechanism as macros
* pattern matching as macro
* `macro?` function
* `cond` macro
### Bug fixes
* fix white space in docs for macros
* fix two cases in parser: `` `(,(list 1 2)) `` and `` `(+ ,,(list 'foo)) `` [#12](https://github.com/jcubic/lips/issues/12)
* fix quaisquote macro (eval of single unquote in double quasiquote) [#14](https://github.com/jcubic/lips/issues/14)
* add scope to exec in `load` function
* fix formatting of multi line strings
* fix `object?` when called with nil and number
* fix `macroexpand` macro

## 0.12.0
### Features
* new macro `begin*` that run their arguments in parallel if they async
* add typecheck to rest of the functions
* new `real?` and `pluck` functions
* stack trace for exceptions
### Bug fixes
* fix `find` and `filter` to check if function from argument return nil
* fix accessing FileReader object (try to copy read only prototype)
* fix parser error when parsing symbol macros [#10](https://github.com/jcubic/lips/issues/10)
* fix undefined values in macro with missing arguments [#11](https://github.com/jcubic/lips/issues/11)
* fix macroexpand [#9](https://github.com/jcubic/lips/issues/9)
* fix line breaking in S-Expression Formatter

## 0.11.2
### Breaking
* remove `nop` (you can use `(begin undefined)`)
### Bug fixes
* fix unquote-splicing on nil (e.g. processing of `` `(list ,@nil)``)
* cdr and car should return nil on empty list
* typecheck and process nil in c[ad]+r functions

## 0.11.1
### Bug fixes
* fix parsing special forms as literal symbols [#7](https://github.com/jcubic/lips/issues/7)
* fix unquote-splicing of empty list (e.g. processing of `` `(list ,@(list))``)

## 0.11.0
### Features
* Add support to list cycles
* new macro `ignore` that will swallow promises
* add `try` macro
* add `current-environment` function
* `eval` LIPS function now accept environment as second argument
* better toString of gensym symbols (it now shows `#gensym_1#` instead of `Symbol(#gensym)` check `macroexpand`)
* macroexpand now produce formatted LIPS code (API exposed in Formatter::break that break LIPS code into lines)
### Bug fixes
* call error in evaluate when promise returned from function is rejected
* fix errors in `map`, `reduce`, `fold` and `for-each` (that use `map`)
* fix exception when call to match fail to match

## 0.10.4
### Bug fixes
* fix accessing props on native objects like Object function [#6](https://github.com/jcubic/lips/issues/6)

## 0.10.3
### Bug fixes
* fix print that get stdout from global env not from user one + better babel fix added in 0.10.1

## 0.10.2
### Bug fixes
* fix version number in source code

## 0.10.1
### Bug fixes
* fix for babel when using for-each (weakBind was not working because babel was using `apply(void 0, ...`)
* add missing `error` function used in example macros

## 0.10.0
### Breaking
* change order of `split`, `replace`, `match`, `search` and `instanceof` so you can use them with `curry`
* `append` and `append!` no require list or nil second argument
* apply is no longer Macro it's now a function (so it can be used in curry)
### Features
* change `append!` from macro to function (it will work with any value as fist list argument not only with names
* `help` function and help system inside functions. First expression after function arguments is docs.
* add `pipe`, `compose`, `fold` and `some` functions
* new function `unbind` to help write function that work with functions as objects (LIPS wrap them)
* add alias for `.` as `get` so you can pass it to curry, with `.` LIPS will try to create pair
* lambda function introspection
* hyperapp example
* better loading of code
* make `map`, `filter`, `find`, `for-each` and `reduce` sync when possible
* basic type checking
* documented `unquote-splicing` and `unquote` functions that throw error when used outside of `quasiquote`
* allow to extend the parser (kind of reader macros)
### Bug fixes
* fix `if` it should not return false if false value is undefined
* fix even and odd functions with BigInt
* fix curry
* fix when inside quasiquote there is empty list
* make `load` use `lips.exec`, so it execute code sequentially
* fix `append`
* fix `timer` to use with expression
* fix macros without arguments
* fix calling `setTimeout` [#5](https://github.com/jcubic/lips/issues/5)

## 0.9.0
### Breaking
* `for-each` and `map` works as in Scheme spec (use multiple arguments and don't use index)
### Features
* better binary (options -f -c + read stdin + REPL + indent + catch exception)
* indent API function
* allow to use dots and variable names
* `.` function now work with multiple arguments and gets nested object value
* add `undefined` to default Environment so you can use it in Lips code
* add function `nop`
* tokenizer with meta data now include newlines and comments (nothing is removed)
### Bug fixes
* fix offset in tokenizer
* fix assign variables from variables (e.g. function or variable aliases)
* fix return value of Math operation that should return float [#1](https://github.com/jcubic/lips/issues/1)
* fix tokenizer meta data with strings outside of S-Expressions or in lonely lines
* fix print of lips Symbols (update string function)
* fix missing recursive calls to unquote in quasiquote macro
* fix major issues with quasiquote that make macros don't work quite right
* fix parser when using multiple specials (unquote, quote etc.) in a row
* fix scope when evaluating macros
* fix async issues with list values inside let, lambda and begin macros
* don't evaluate next expressions in `and` and `or` macros

## 0.8.1
### Bug fixes
* use exception.code for code that triggered exception

## 0.8.0
### Features
* new nth and reverse functions
* new type checking functions null? regex? pair? string? number? symbol? array? object? boolean?
* add lips source code that throwed exception in JavaScript error message
### Bug fixes
* fix lambda with rest parameter
### Breaking
* `if` now check if argument is boolean

## 0.7.1
### Bug fixes
* fix curry function

## 0.7.0
### Features
* `(let iter` macro that's transformation of `(let* ((iter (lambda () ...`
* expandable `(let iter` and `(define (foo)` by macroexpand
### Bug fixes
* fix macroexpand evaluation of code
* use nil in cons when cdr is empty list

## 0.6.1
### Bug fixes
* fix reduce infinite loop
* fix invoking lambdas in dynamic scope
* fix print of Array with multi line strings and BigInts

## 0.6.0
### Breaking
* change api for evaluate to have object `{env, dynamic_scope, error}`
* rename set to set!, set-cdr to set-cdr! and set-car to set-car!
* rename defmacro to define-macro like in scheme
* change order of arguments in env.inherit
### Features
* add bit operation functions
* add float, round and ceil functions
* add env variable to lips namespace which is alias to global_environment
* add find and for-each higher order functions
* add length function
* add new function which create instance of objects
* allow to set value using set! and dot expression that is used to get the value
* better invalid mime on script tag detection
* use ES6 symbols as names for lips symbols in gensym function
### Bug fixes
* show error when invoking trampoline in dynamic scope
* fix eq? and >= functions
* fix set! (change existing reference or create new if not existing in scope chain)
* fix return value of if macro
* fix defmacro
* fix parsing expressions that have multiple special characters in a row
* handle float calculations
* throw exception when try to execute native non function value
* fix resolving Promises when evaluating code
* don't allow regex that start with space (so it work when you have two divisions in one S-Expression)
* fix parsing float numbers that start with dot
* prevent evaluation of quoted expressions in macros
* fix macro sharing body between invocations
* fix read function
* fix parsing boolean values
* fix map, reduce and filter to handle async functions
* fix access variables that have value of undefined

## 0.5.4
### Bug fixes
* use src file for node and dist build file for unpkg

## 0.5.3
### Bug fixes
* fix version number in exported field

## 0.5.2
### Bug fixes
* use dist/lips.min.js as main for unpkg
* npm housekeeping

## 0.5.1
### Bug fixes
* fix lambda with symbol as parameters
* fix for TCO factorial using Y combinator & trampoline

## 0.5.0
### Breaking
* exec now return promise with array of results
* all numbers are wrapped with LNumber
### Features
* add support for new u and s regex flags
* optional dynamic scope
* add `not`, `abs`, `sqrt` and `**` functions
* wrap numbers in LNumber that use BigInt or bn.js if possible
### Bug fixes
* fix lambda with no parameters
* fix define with Promise like `(define x (let ...`
* fix - with single argument

## 0.4.1-2
### Bug fixes
* fix for Node

## 0.4.0
### Features
* lambda with reset parameter (like in scheme)
* new functions: 1+, 1-, curry and range
* execute LIPS code from script tag with text-x/lips type attribute
* add string functions: join, split, replace, match, search
* new second parameter to `tokenize` that make it return array of extra objects `{token, col, line, offset}`
* Pair.flatten and lips function flatten
### Bug fixes
* fix (reduce + list)
* fix handling of empty list
* make let* handle promises
* fix evaluate of macro that return a Promise
* fix evaluating code with promises

## 0.3.0
### Features
* exec api method
### Bug fixes
* fix processing of multiple backquote and unquote

## 0.2.1/0.2.2
* fix build system

## 0.2.0
### Features
* Add reduce and set functions
* add while, ++ and -- macros
* ignore comments everything after ; but not inside strings and regexes
* gensym and load functions
* better string function
* Pair methods for working with ALists + Pair::reduce
* throw exception on car/cdr with non list
### Bug fixes
* fix parsing empty strings
* fix various errors catch by lint
* fix parsing ALists with list as keys and values
* fix parsing quasiquote that evaluate to single pair out if unquote

## 0.1.0
* Initial version<|MERGE_RESOLUTION|>--- conflicted
+++ resolved
@@ -4,11 +4,7 @@
 * return undefined from `load` function
 * fix formatting of lambda expressions
 * fix `symbol->string` function when called with gensym symbols
-<<<<<<< HEAD
-* better `-->` macro
-=======
 * improve `-->` and `..` macros
->>>>>>> 48dd090c
 * quote `define-macro` arguments so they don't evaluated if inside expression
 
 ## 0.15.0
