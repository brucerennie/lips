--- conflicted
+++ resolved
@@ -2324,21 +2324,19 @@
 
              Function generate unique symbol, to use with macros as meta name.`),
         // ------------------------------------------------------------------
-<<<<<<< HEAD
-=======
         'require.resolve': doc(function(path) {
             var ret = require.resolve(path);
             return ret;
         }, `(require.resolve path)
 
            Return path relative the current module.`),
+        // ------------------------------------------------------------------
         'require': doc(function(module) {
             return require(module);
         }, `(require module)
 
             Function to be used inside Node.js to import the module.`),
         // ------------------------------------------------------------------
->>>>>>> 9796aa49
         load: doc(function(file) {
             typecheck('load', file, 'string');
             var env = this;
